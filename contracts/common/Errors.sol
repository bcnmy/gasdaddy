// SPDX-License-Identifier: LGPL-3.0-only
pragma solidity ^0.8.26;

contract BiconomySponsorshipPaymasterErrors {
    /**
     * @notice Throws when the paymaster address provided is address(0)
     */
    error PaymasterIdCanNotBeZero();

    /**
     * @notice Throws when the 0 has been provided as deposit
     */
    error DepositCanNotBeZero();

    /**
     * @notice Throws when the verifiying signer address provided is address(0)
     */
    error VerifyingSignerCanNotBeZero();

    /**
     * @notice Throws when the fee collector address provided is address(0)
     */
    error FeeCollectorCanNotBeZero();

    /**
     * @notice Throws when the fee collector address provided is a deployed contract
     */
    error FeeCollectorCanNotBeContract();

    /**
     * @notice Throws when the fee collector address provided is a deployed contract
     */
    error VerifyingSignerCanNotBeContract();
<<<<<<< HEAD
=======

    /**
     * @notice Throws when ETH withdrawal fails
     */
    error WithdrawalFailed();

    /**
     * @notice Throws when insufficient funds to withdraw
     */
    error InsufficientFundsInGasTank();

    /**
     * @notice Throws when invalid signature length in paymasterAndData
     */
    error InvalidSignatureLength();

    /**
     * @notice Throws when invalid signature length in paymasterAndData
     */
    error InvalidPriceMarkup();

    /**
     * @notice Throws when insufficient funds for paymasterid
     */
    error InsufficientFundsForPaymasterId();

    /**
     * @notice Throws when calling deposit()
     */
    error UseDepositForInstead();
>>>>>>> 81abba53

    /**
     * @notice Throws when trying to withdraw to address(0)
     */
    error CanNotWithdrawToZeroAddress();
<<<<<<< HEAD
=======

    /**
     * @notice Throws when trying postOpCost is too high
     */
    error PostOpCostTooHigh();
>>>>>>> 81abba53
}<|MERGE_RESOLUTION|>--- conflicted
+++ resolved
@@ -31,8 +31,6 @@
      * @notice Throws when the fee collector address provided is a deployed contract
      */
     error VerifyingSignerCanNotBeContract();
-<<<<<<< HEAD
-=======
 
     /**
      * @notice Throws when ETH withdrawal fails
@@ -63,18 +61,14 @@
      * @notice Throws when calling deposit()
      */
     error UseDepositForInstead();
->>>>>>> 81abba53
 
     /**
      * @notice Throws when trying to withdraw to address(0)
      */
     error CanNotWithdrawToZeroAddress();
-<<<<<<< HEAD
-=======
 
     /**
      * @notice Throws when trying postOpCost is too high
      */
     error PostOpCostTooHigh();
->>>>>>> 81abba53
 }