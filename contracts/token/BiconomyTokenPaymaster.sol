// SPDX-License-Identifier: GPL-3.0
pragma solidity ^0.8.27;

import { ReentrancyGuardTransient } from "@openzeppelin/contracts/utils/ReentrancyGuardTransient.sol";
import { IEntryPoint } from "account-abstraction/interfaces/IEntryPoint.sol";
import { PackedUserOperation, UserOperationLib } from "account-abstraction/core/UserOperationLib.sol";
import { IERC20 } from "@openzeppelin/contracts/token/ERC20/ERC20.sol";
import { IERC20Metadata } from "@openzeppelin/contracts/token/ERC20/extensions/IERC20Metadata.sol";
import { SafeTransferLib } from "solady/utils/SafeTransferLib.sol";
import { BasePaymaster } from "../base/BasePaymaster.sol";
import { BiconomyTokenPaymasterErrors } from "../common/BiconomyTokenPaymasterErrors.sol";
import { IBiconomyTokenPaymaster } from "../interfaces/IBiconomyTokenPaymaster.sol";
import { IOracle } from "../interfaces/oracles/IOracle.sol";
import { TokenPaymasterParserLib } from "../libraries/TokenPaymasterParserLib.sol";
<<<<<<< HEAD
import { SignatureCheckerLib } from "solady/utils/SignatureCheckerLib.sol";
import { ECDSA as ECDSA_solady } from "solady/utils/ECDSA.sol";
import "account-abstraction/core/Helpers.sol";
=======
import { SignatureCheckerLib } from "@solady/src/utils/SignatureCheckerLib.sol";
import { ECDSA as ECDSA_solady } from "@solady/src/utils/ECDSA.sol";
import "@account-abstraction/contracts/core/Helpers.sol";
import "./swaps/Uniswapper.sol";
>>>>>>> acc0dca2

/**
 * @title BiconomyTokenPaymaster
 * @author ShivaanshK<shivaansh.kapoor@biconomy.io>
 * @author livingrockrises<chirag@biconomy.io>
 * @notice Biconomy's Token Paymaster for Entry Point v0.7
 * @dev  A paymaster that allows users to pay gas fees in ERC20 tokens. The paymaster uses the precharge and refund
 * model
 * to handle gas remittances.
 *
 * Currently, the paymaster supports two modes:
 * 1. EXTERNAL - Relies on a quoted token price from a trusted entity (verifyingSigner).
 * 2. INDEPENDENT - Relies purely on price oracles (Chainlink and TWAP) which implement the IOracle interface. This mode
 * doesn't require a signature and is "always available" to use.
 *
 * The paymaster's owner has full discretion over the supported tokens (for independent mode), price adjustments
 * applied, and how
 * to manage the assets received by the paymaster.
 */
contract BiconomyTokenPaymaster is
    IBiconomyTokenPaymaster,
    BasePaymaster,
    ReentrancyGuardTransient,
    BiconomyTokenPaymasterErrors,
    Uniswapper
{
    using UserOperationLib for PackedUserOperation;
    using TokenPaymasterParserLib for bytes;
    using SignatureCheckerLib for address;

    // State variables
    address public verifyingSigner; // entity used to provide external token price and markup
    uint256 public unaccountedGas;
    uint256 public independentPriceMarkup; // price markup used for independent mode
    uint256 public priceExpiryDuration; // oracle price expiry duration
    IOracle public nativeAssetToUsdOracle; // ETH -> USD price oracle
    mapping(address => TokenInfo) independentTokenDirectory; // mapping of token address => info for tokens supported in
        // independent mode

    // PAYMASTER_ID_OFFSET
    uint256 private constant UNACCOUNTED_GAS_LIMIT = 50_000; // Limit for unaccounted gas cost
    uint256 private constant PRICE_DENOMINATOR = 1e6; // Denominator used when calculating cost with price markup
    uint256 private constant MAX_PRICE_MARKUP = 2e6; // 100% premium on price (2e6/PRICE_DENOMINATOR)

    constructor(
        address _owner,
        address _verifyingSigner,
        IEntryPoint _entryPoint,
        uint256 _unaccountedGas,
        uint256 _independentPriceMarkup, // price markup used for independent mode
        uint256 _priceExpiryDuration,
        IOracle _nativeAssetToUsdOracle,
        ISwapRouter _uniswapRouter,
        address _wrappedNative,
        address[] memory _independentTokens, // Array of token addresses supported by the paymaster in independent mode
        IOracle[] memory _oracles, // Array of corresponding oracle addresses for independently supported tokens
        address[] memory _swappableTokens, // Array of tokens that you want swappable by the uniswapper
        uint24[] memory _swappableTokenPoolFeeTiers // Array of uniswap pool fee tiers for each swappable token
    )
        BasePaymaster(_owner, _entryPoint)
        Uniswapper(_uniswapRouter, _wrappedNative, _swappableTokens, _swappableTokenPoolFeeTiers)
    {
        if (_isContract(_verifyingSigner)) {
            revert VerifyingSignerCanNotBeContract();
        }
        if (_verifyingSigner == address(0)) {
            revert VerifyingSignerCanNotBeZero();
        }
        if (_unaccountedGas > UNACCOUNTED_GAS_LIMIT) {
            revert UnaccountedGasTooHigh();
        }
        if (_independentPriceMarkup > MAX_PRICE_MARKUP || _independentPriceMarkup < PRICE_DENOMINATOR) {
            // Not between 0% and 100% markup
            revert InvalidPriceMarkup();
        }
        if (_independentTokens.length != _oracles.length) {
            revert TokensAndInfoLengthMismatch();
        }
        if (_nativeAssetToUsdOracle.decimals() != 8) {
            // ETH -> USD will always have 8 decimals for Chainlink and TWAP
            revert InvalidOracleDecimals();
        }

        // Set state variables
        assembly ("memory-safe") {
            sstore(verifyingSigner.slot, _verifyingSigner)
            sstore(unaccountedGas.slot, _unaccountedGas)
            sstore(independentPriceMarkup.slot, _independentPriceMarkup)
            sstore(priceExpiryDuration.slot, _priceExpiryDuration)
            sstore(nativeAssetToUsdOracle.slot, _nativeAssetToUsdOracle)
        }

        // Populate the tokenToOracle mapping
        for (uint256 i = 0; i < _independentTokens.length; i++) {
            if (_oracles[i].decimals() != 8) {
                // Token -> USD will always have 8 decimals
                revert InvalidOracleDecimals();
            }
            independentTokenDirectory[_independentTokens[i]] =
                TokenInfo(_oracles[i], 10 ** IERC20Metadata(_independentTokens[i]).decimals());
        }
    }

    /**
     * Add a deposit in native currency for this paymaster, used for paying for transaction fees.
     * This is ideally done by the entity who is managing the received ERC20 gas tokens.
     */
    function deposit() public payable virtual override nonReentrant {
        entryPoint.depositTo{ value: msg.value }(address(this));
    }

    /**
     * @dev Withdraws the specified amount of gas tokens from the paymaster's balance and transfers them to the
     * specified address.
     * @param withdrawAddress The address to which the gas tokens should be transferred.
     * @param amount The amount of gas tokens to withdraw.
     */
    function withdrawTo(address payable withdrawAddress, uint256 amount) public override onlyOwner nonReentrant {
        if (withdrawAddress == address(0)) revert CanNotWithdrawToZeroAddress();
        entryPoint.withdrawTo(withdrawAddress, amount);
    }

    /**
     * @dev pull tokens out of paymaster in case they were sent to the paymaster at any point.
     * @param token the token deposit to withdraw
     * @param target address to send to
     * @param amount amount to withdraw
     */
    function withdrawERC20(IERC20 token, address target, uint256 amount) external payable onlyOwner nonReentrant {
        _withdrawERC20(token, target, amount);
    }

    /**
     * @dev pull tokens out of paymaster in case they were sent to the paymaster at any point.
     * @param token the token deposit to withdraw
     * @param target address to send to
     */
    function withdrawERC20Full(IERC20 token, address target) external payable onlyOwner nonReentrant {
        uint256 amount = token.balanceOf(address(this));
        _withdrawERC20(token, target, amount);
    }

    /**
     * @dev pull multiple tokens out of paymaster in case they were sent to the paymaster at any point.
     * @param token the tokens deposit to withdraw
     * @param target address to send to
     * @param amount amounts to withdraw
     */
    function withdrawMultipleERC20(
        IERC20[] calldata token,
        address target,
        uint256[] calldata amount
    )
        external
        payable
        onlyOwner
        nonReentrant
    {
        if (token.length != amount.length) {
            revert TokensAndAmountsLengthMismatch();
        }
        unchecked {
            for (uint256 i; i < token.length;) {
                _withdrawERC20(token[i], target, amount[i]);
                ++i;
            }
        }
    }

    /**
     * @dev pull multiple tokens out of paymaster in case they were sent to the paymaster at any point.
     * @param token the tokens deposit to withdraw
     * @param target address to send to
     */
    function withdrawMultipleERC20Full(
        IERC20[] calldata token,
        address target
    )
        external
        payable
        onlyOwner
        nonReentrant
    {
        unchecked {
            for (uint256 i; i < token.length;) {
                uint256 amount = token[i].balanceOf(address(this));
                _withdrawERC20(token[i], target, amount);
                ++i;
            }
        }
    }

    /**
     * @dev Set a new verifying signer address.
     * Can only be called by the owner of the contract.
     * @param _newVerifyingSigner The new address to be set as the verifying signer.
     * @notice If _newVerifyingSigner is set to zero address, it will revert with an error.
     * After setting the new signer address, it will emit an event VerifyingSignerChanged.
     */
    function setSigner(address _newVerifyingSigner) external payable override onlyOwner {
        if (_isContract(_newVerifyingSigner)) revert VerifyingSignerCanNotBeContract();
        if (_newVerifyingSigner == address(0)) {
            revert VerifyingSignerCanNotBeZero();
        }
        address oldSigner = verifyingSigner;
        assembly ("memory-safe") {
            sstore(verifyingSigner.slot, _newVerifyingSigner)
        }
        emit UpdatedVerifyingSigner(oldSigner, _newVerifyingSigner, msg.sender);
    }

    /**
     * @dev Set a new unaccountedEPGasOverhead value.
     * @param _newUnaccountedGas The new value to be set as the unaccounted gas value
     * @notice only to be called by the owner of the contract.
     */
    function setUnaccountedGas(uint256 _newUnaccountedGas) external payable override onlyOwner {
        if (_newUnaccountedGas > UNACCOUNTED_GAS_LIMIT) {
            revert UnaccountedGasTooHigh();
        }
        uint256 oldUnaccountedGas = unaccountedGas;
        assembly ("memory-safe") {
            sstore(unaccountedGas.slot, _newUnaccountedGas)
        }
        emit UpdatedUnaccountedGas(oldUnaccountedGas, _newUnaccountedGas);
    }

    /**
     * @dev Set a new priceMarkup value.
     * @param _newIndependentPriceMarkup The new value to be set as the price markup
     * @notice only to be called by the owner of the contract.
     */
    function setPriceMarkup(uint256 _newIndependentPriceMarkup) external payable override onlyOwner {
        if (_newIndependentPriceMarkup > MAX_PRICE_MARKUP || _newIndependentPriceMarkup < PRICE_DENOMINATOR) {
            // Not between 0% and 100% markup
            revert InvalidPriceMarkup();
        }
        uint256 oldIndependentPriceMarkup = independentPriceMarkup;
        assembly ("memory-safe") {
            sstore(independentPriceMarkup.slot, _newIndependentPriceMarkup)
        }
        emit UpdatedFixedPriceMarkup(oldIndependentPriceMarkup, _newIndependentPriceMarkup);
    }

    /**
     * @dev Set a new priceMarkup value.
     * @param _newPriceExpiryDuration The new value to be set as the unaccounted gas value
     * @notice only to be called by the owner of the contract.
     */
    function setPriceExpiryDuration(uint256 _newPriceExpiryDuration) external payable override onlyOwner {
        uint256 oldPriceExpiryDuration = priceExpiryDuration;
        assembly ("memory-safe") {
            sstore(priceExpiryDuration.slot, _newPriceExpiryDuration)
        }
        emit UpdatedPriceExpiryDuration(oldPriceExpiryDuration, _newPriceExpiryDuration);
    }

    /**
     * @dev Update the native oracle address
     * @param _oracle The new native asset oracle
     * @notice only to be called by the owner of the contract.
     */
    function setNativeAssetToUsdOracle(IOracle _oracle) external payable override onlyOwner {
        if (_oracle.decimals() != 8) {
            // Native -> USD will always have 8 decimals
            revert InvalidOracleDecimals();
        }

        IOracle oldNativeAssetToUsdOracle = nativeAssetToUsdOracle;
        assembly ("memory-safe") {
            sstore(nativeAssetToUsdOracle.slot, _oracle)
        }

        emit UpdatedNativeAssetOracle(oldNativeAssetToUsdOracle, _oracle);
    }

    /**
     * @dev Set or update a TokenInfo entry in the independentTokenDirectory mapping.
     * @param _tokenAddress The token address to add or update in directory
     * @param _oracle The oracle to use for the specified token
     * @notice only to be called by the owner of the contract.
     */
    function updateTokenDirectory(address _tokenAddress, IOracle _oracle) external payable override onlyOwner {
        if (_oracle.decimals() != 8) {
            // Token -> USD will always have 8 decimals
            revert InvalidOracleDecimals();
        }

        uint8 decimals = IERC20Metadata(_tokenAddress).decimals();
        independentTokenDirectory[_tokenAddress] = TokenInfo(_oracle, 10 ** decimals);

        emit UpdatedTokenDirectory(_tokenAddress, _oracle, decimals);
    }

    /**
     * @dev Update or add a swappable token to the Uniswapper
     * @param _tokenAddresses The token address to add/update to/for uniswapper
     * @param _poolFeeTiers The pool fee tiers for the corresponding token address to use
     * @notice only to be called by the owner of the contract.
     */
    function updateSwappableTokens(
        address[] memory _tokenAddresses,
        uint24[] memory _poolFeeTiers
    )
        external
        payable
        onlyOwner
    {
        if (_tokenAddresses.length != _poolFeeTiers.length) {
            revert TokensAndPoolsLengthMismatch();
        }

        for (uint256 i = 0; i < _tokenAddresses.length; ++i) {
            _setTokenPool(_tokenAddresses[i], _poolFeeTiers[i]);
        }
    }

    /**
     * @dev Swap a token in the paymaster for ETH and deposit the amount received into the entry point
     * @param _tokenAddress The token address of the token to swap
     * @param _tokenAmount The amount of the token to swap
     * @param _minEthAmountRecevied The minimum amount of ETH amount recevied post-swap
     * @notice only to be called by the owner of the contract.
     */
    function swapTokenAndDeposit(
        address _tokenAddress,
        uint256 _tokenAmount,
        uint256 _minEthAmountRecevied
    )
        external
        payable
        onlyOwner
    {
        // Swap tokens for WETH
        uint256 amountOut = _swapTokenToWeth(_tokenAddress, _tokenAmount, _minEthAmountRecevied);
        // Unwrap WETH to ETH
        _unwrapWeth(amountOut);
        // Deposit ETH into EP
        entryPoint.depositTo{ value: amountOut }(address(this));
    }

    /**
     * return the hash we're going to sign off-chain (and validate on-chain)
     * this method is called by the off-chain service, to sign the request.
     * it is called on-chain from the validatePaymasterUserOp, to validate the signature.
     * note that this signature covers all fields of the UserOperation, except the "paymasterAndData",
     * which will carry the signature itself.
     */
    function getHash(
        PackedUserOperation calldata userOp,
        uint48 validUntil,
        uint48 validAfter,
        address tokenAddress,
        uint128 tokenPrice,
        uint32 externalPriceMarkup
    )
        public
        view
        returns (bytes32)
    {
        //can't use userOp.hash(), since it contains also the paymasterAndData itself.
        address sender = userOp.getSender();
        return keccak256(
            abi.encode(
                sender,
                userOp.nonce,
                keccak256(userOp.initCode),
                keccak256(userOp.callData),
                userOp.accountGasLimits,
                uint256(bytes32(userOp.paymasterAndData[PAYMASTER_VALIDATION_GAS_OFFSET:PAYMASTER_DATA_OFFSET])),
                userOp.preVerificationGas,
                userOp.gasFees,
                block.chainid,
                address(this),
                validUntil,
                validAfter,
                tokenAddress,
                tokenPrice,
                externalPriceMarkup
            )
        );
    }

    /**
     * @dev Validate a user operation.
     * This method is abstract in BasePaymaster and must be implemented in derived contracts.
     * @param userOp The user operation.
     * @param userOpHash The hash of the user operation.
     * @param maxCost The maximum cost of the user operation.
     */
    function _validatePaymasterUserOp(
        PackedUserOperation calldata userOp,
        bytes32 userOpHash,
        uint256 maxCost
    )
        internal
        override
        returns (bytes memory context, uint256 validationData)
    {
        (PaymasterMode mode, bytes memory modeSpecificData) = userOp.paymasterAndData.parsePaymasterAndData();

        if (uint8(mode) > 1) {
            revert InvalidPaymasterMode();
        }

        if (mode == PaymasterMode.EXTERNAL) {
            // Use the price and other params specified in modeSpecificData by the verifyingSigner
            // Useful for supporting tokens which don't have oracle support

            (
                uint48 validUntil,
                uint48 validAfter,
                address tokenAddress,
                uint128 tokenPrice,
                uint32 externalPriceMarkup,
                bytes memory signature
            ) = modeSpecificData.parseExternalModeSpecificData();

            if (signature.length != 64 && signature.length != 65) {
                revert InvalidSignatureLength();
            }

            bool validSig = verifyingSigner.isValidSignatureNow(
                ECDSA_solady.toEthSignedMessageHash(
                    getHash(userOp, validUntil, validAfter, tokenAddress, tokenPrice, externalPriceMarkup)
                ),
                signature
            );

            //don't revert on signature failure: return SIG_VALIDATION_FAILED
            if (!validSig) {
                return ("", _packValidationData(true, validUntil, validAfter));
            }

            if (externalPriceMarkup > MAX_PRICE_MARKUP || externalPriceMarkup < PRICE_DENOMINATOR) {
                revert InvalidPriceMarkup();
            }

            uint256 tokenAmount;
            {
                uint256 maxFeePerGas = UserOperationLib.unpackMaxFeePerGas(userOp);
                tokenAmount = ((maxCost + (unaccountedGas) * maxFeePerGas) * externalPriceMarkup * tokenPrice)
                    / (1e18 * PRICE_DENOMINATOR);
            }

            // Transfer full amount to this address. Unused amount will be refunded in postOP
            SafeTransferLib.safeTransferFrom(tokenAddress, userOp.sender, address(this), tokenAmount);

            context = abi.encode(userOp.sender, tokenAddress, tokenAmount, tokenPrice, externalPriceMarkup, userOpHash);
            validationData = _packValidationData(false, validUntil, validAfter);
        } else if (mode == PaymasterMode.INDEPENDENT) {
            // Use only oracles for the token specified in modeSpecificData
            if (modeSpecificData.length != 20) {
                revert InvalidTokenAddress();
            }

            // Get address for token used to pay
            address tokenAddress = modeSpecificData.parseIndependentModeSpecificData();
            uint192 tokenPrice = getPrice(tokenAddress);
            uint256 tokenAmount;

            {
                // Calculate token amount to precharge
                uint256 maxFeePerGas = UserOperationLib.unpackMaxFeePerGas(userOp);
                tokenAmount = ((maxCost + (unaccountedGas) * maxFeePerGas) * independentPriceMarkup * tokenPrice)
                    / (1e18 * PRICE_DENOMINATOR);
            }

            // Transfer full amount to this address. Unused amount will be refunded in postOP
            SafeTransferLib.safeTransferFrom(tokenAddress, userOp.sender, address(this), tokenAmount);

            context =
                abi.encode(userOp.sender, tokenAddress, tokenAmount, tokenPrice, independentPriceMarkup, userOpHash);
            validationData = 0; // Validation success and price is valid indefinetly
        }
    }

    /**
     * @dev Post-operation handler.
     * This method is abstract in BasePaymaster and must be implemented in derived contracts.
     * @param context The context value returned by validatePaymasterUserOp.
     * @param actualGasCost Actual gas used so far (excluding this postOp call).
     * @param actualUserOpFeePerGas The gas price this UserOp pays.
     */
    function _postOp(
        PostOpMode,
        bytes calldata context,
        uint256 actualGasCost,
        uint256 actualUserOpFeePerGas
    )
        internal
        override
    {
        // Decode context data
        (
            address userOpSender,
            address tokenAddress,
            uint256 prechargedAmount,
            uint192 tokenPrice,
            uint256 appliedPriceMarkup,
            bytes32 userOpHash
        ) = abi.decode(context, (address, address, uint256, uint192, uint256, bytes32));

        // Calculate the actual cost in tokens based on the actual gas cost and the token price
        uint256 actualTokenAmount = (
            (actualGasCost + (unaccountedGas) * actualUserOpFeePerGas) * appliedPriceMarkup * tokenPrice
        ) / (1e18 * PRICE_DENOMINATOR);

        if (prechargedAmount > actualTokenAmount) {
            // If the user was overcharged, refund the excess tokens
            uint256 refundAmount = prechargedAmount - actualTokenAmount;
            SafeTransferLib.safeTransfer(tokenAddress, userOpSender, refundAmount);
            emit TokensRefunded(userOpSender, tokenAddress, refundAmount, userOpHash);
        }

        emit PaidGasInTokens(
            userOpSender, tokenAddress, actualGasCost, actualTokenAmount, appliedPriceMarkup, userOpHash
        );
    }

    function _withdrawERC20(IERC20 token, address target, uint256 amount) private {
        if (target == address(0)) revert CanNotWithdrawToZeroAddress();
        SafeTransferLib.safeTransfer(address(token), target, amount);
        emit TokensWithdrawn(address(token), target, amount, msg.sender);
    }

    /// @notice Fetches the latest token price.
    /// @return price The latest token price fetched from the oracles.
    function getPrice(address tokenAddress) internal view returns (uint192 price) {
        // Fetch token information from directory
        TokenInfo memory tokenInfo = independentTokenDirectory[tokenAddress];

        if (address(tokenInfo.oracle) == address(0)) {
            // If oracle not set, token isn't supported
            revert TokenNotSupported();
        }

        // Calculate price by using token and native oracle
        uint192 tokenPrice = _fetchPrice(tokenInfo.oracle);
        uint192 nativeAssetPrice = _fetchPrice(nativeAssetToUsdOracle);

        // Adjust to token  decimals
        price = nativeAssetPrice * uint192(tokenInfo.decimals) / tokenPrice;
    }

    /// @notice Fetches the latest price from the given oracle.
    /// @dev This function is used to get the latest price from the tokenOracle or nativeAssetToUsdOracle.
    /// @param _oracle The oracle contract to fetch the price from.
    /// @return price The latest price fetched from the oracle.
    function _fetchPrice(IOracle _oracle) internal view returns (uint192 price) {
        (, int256 answer,, uint256 updatedAt,) = _oracle.latestRoundData();
        if (answer <= 0) {
            revert OraclePriceNotPositive();
        }
        if (updatedAt < block.timestamp - priceExpiryDuration) {
            revert OraclePriceExpired();
        }
        price = uint192(int192(answer));
    }
}<|MERGE_RESOLUTION|>--- conflicted
+++ resolved
@@ -12,16 +12,10 @@
 import { IBiconomyTokenPaymaster } from "../interfaces/IBiconomyTokenPaymaster.sol";
 import { IOracle } from "../interfaces/oracles/IOracle.sol";
 import { TokenPaymasterParserLib } from "../libraries/TokenPaymasterParserLib.sol";
-<<<<<<< HEAD
 import { SignatureCheckerLib } from "solady/utils/SignatureCheckerLib.sol";
 import { ECDSA as ECDSA_solady } from "solady/utils/ECDSA.sol";
 import "account-abstraction/core/Helpers.sol";
-=======
-import { SignatureCheckerLib } from "@solady/src/utils/SignatureCheckerLib.sol";
-import { ECDSA as ECDSA_solady } from "@solady/src/utils/ECDSA.sol";
-import "@account-abstraction/contracts/core/Helpers.sol";
 import "./swaps/Uniswapper.sol";
->>>>>>> acc0dca2
 
 /**
  * @title BiconomyTokenPaymaster
@@ -41,6 +35,9 @@
  * applied, and how
  * to manage the assets received by the paymaster.
  */
+
+// TODO: Review unnecessary overrides
+
 contract BiconomyTokenPaymaster is
     IBiconomyTokenPaymaster,
     BasePaymaster,
@@ -284,7 +281,7 @@
      * @param _oracle The new native asset oracle
      * @notice only to be called by the owner of the contract.
      */
-    function setNativeAssetToUsdOracle(IOracle _oracle) external payable override onlyOwner {
+    function setNativeAssetToUsdOracle(IOracle _oracle) external payable onlyOwner {
         if (_oracle.decimals() != 8) {
             // Native -> USD will always have 8 decimals
             revert InvalidOracleDecimals();
