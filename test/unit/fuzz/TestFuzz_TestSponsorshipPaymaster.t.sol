--- conflicted
+++ resolved
@@ -112,13 +112,9 @@
         uint256 initialFeeCollectorBalance = bicoPaymaster.getBalance(PAYMASTER_FEE_COLLECTOR.addr);
 
         vm.expectEmit(true, false, true, true, address(bicoPaymaster));
-<<<<<<< HEAD
         emit IBiconomySponsorshipPaymaster.GasBalanceDeducted(DAPP_ACCOUNT.addr, 0, 0, userOpHash);
-=======
-        emit IBiconomySponsorshipPaymaster.GasBalanceDeducted(DAPP_ACCOUNT.addr, 0, userOpHash);
 
         startPrank(BUNDLER.addr);
->>>>>>> d2c80963
         ENTRYPOINT.handleOps(ops, payable(BUNDLER.addr));
         stopPrank();
 
